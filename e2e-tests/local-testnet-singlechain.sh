--- conflicted
+++ resolved
@@ -1,107 +1,8 @@
 #!/bin/bash
 
-<<<<<<< HEAD
-    # allow duplicate IP addresses (all nodes are on the same machine)
-    sed -i -r  's/allow_duplicate_ip = false/allow_duplicate_ip = true/g' ${PROV_NODE_DIR}/config/config.toml
-done
-
-for MONIKER in "${MONIKERS[@]}"
-do
-    # validator key
-    PROV_KEY=${MONIKER}-key
-
-    # home directory of this validator on provider
-    PROV_NODE_DIR=${PROV_NODES_ROOT_DIR}/provider-${MONIKER}
-
-    # copy genesis in, unless this validator is the lead validator
-    if [ $MONIKER != $LEAD_VALIDATOR_MONIKER ]; then
-        cp ${LEAD_VALIDATOR_PROV_DIR}/config/genesis.json* ${PROV_NODE_DIR}/config/genesis.json
-    fi
-
-    # Stake 1/1000 user's coins
-    $BINARY_NAME genesis gentx $PROV_KEY $STAKE --chain-id provider --home ${PROV_NODE_DIR} --keyring-backend test --moniker $MONIKER
-    sleep 1
-
-    # Copy gentxs to the lead validator for possible future collection. 
-    # Obviously we don't need to copy the first validator's gentx to itself
-    if [ $MONIKER != $LEAD_VALIDATOR_MONIKER ]; then
-        cp ${PROV_NODE_DIR}/config/gentx/* ${LEAD_VALIDATOR_PROV_DIR}/config/gentx/
-    fi
-done
-
-# Collect genesis transactions with lead validator
-$BINARY_NAME genesis collect-gentxs --home ${LEAD_VALIDATOR_PROV_DIR} --gentx-dir ${LEAD_VALIDATOR_PROV_DIR}/config/gentx/
-
-sleep 1
-
-
-for index in "${!MONIKERS[@]}"
-do
-    MONIKER=${MONIKERS[$index]}
-
-    PERSISTENT_PEERS=""
-
-    for peer_index in "${!MONIKERS[@]}"
-    do
-        if [ $index == $peer_index ]; then
-            continue
-        fi
-        PEER_MONIKER=${MONIKERS[$peer_index]}
-
-        PEER_PROV_NODE_DIR=${PROV_NODES_ROOT_DIR}/provider-${PEER_MONIKER}
-
-        PEER_NODE_ID=$($BINARY_NAME tendermint show-node-id --home ${PEER_PROV_NODE_DIR})
-
-        PEER_P2P_LADDR_PORT=$(($P2P_LADDR_BASEPORT + $peer_index))
-        PERSISTENT_PEERS="$PERSISTENT_PEERS,$PEER_NODE_ID@${NODE_IP}:${PEER_P2P_LADDR_PORT}"
-    done
-
-    # remove trailing comma from persistent peers
-    PERSISTENT_PEERS=${PERSISTENT_PEERS:1}
-
-    # validator key
-    PROV_KEY=${MONIKER}-key
-
-    # home directory of this validator on provider
-    PROV_NODE_DIR=${PROV_NODES_ROOT_DIR}/provider-${MONIKER}
-
-    # home directory of this validator on consumer
-    CONS_NODE_DIR=${PROV_NODES_ROOT_DIR}/consumer-${MONIKER}
-
-    # copy genesis in, unless this validator is already the lead validator and thus it already has its genesis
-    if [ $MONIKER != $LEAD_VALIDATOR_MONIKER ]; then
-        cp ${LEAD_VALIDATOR_PROV_DIR}/config/genesis.json ${PROV_NODE_DIR}/config/genesis.json
-    fi
-
-    # enable vote extensions by setting .consesnsus.params.abci.vote_extensions_enable_height to 1, but 1 does not work currently - set it to 2 instead. see https://github.com/cosmos/cosmos-sdk/issues/18029#issuecomment-1754598598
-    jq ".consensus.params.abci.vote_extensions_enable_height = \"2\"" ${PROV_NODE_DIR}/config/genesis.json > ${PROV_NODE_DIR}/edited_genesis.json && mv ${PROV_NODE_DIR}/edited_genesis.json ${PROV_NODE_DIR}/config/genesis.json
-
-    RPC_LADDR_PORT=$(($RPC_LADDR_BASEPORT + $index))
-    P2P_LADDR_PORT=$(($P2P_LADDR_BASEPORT + $index))
-    GRPC_LADDR_PORT=$(($GRPC_LADDR_BASEPORT + $index))
-    NODE_ADDRESS_PORT=$(($NODE_ADDRESS_BASEPORT + $index))
-
-    PROVIDER_NODE_LISTEN_ADDR_STR="${NODE_IP}:${NODE_ADDRESS_PORT},$PROVIDER_NODE_LISTEN_ADDR_STR"
-    PROV_NODES_HOME_STR="${PROV_NODE_DIR},$PROV_NODES_HOME_STR"
-
-    # Start gaia
-    $BINARY_NAME start \
-        --home ${PROV_NODE_DIR} \
-        --transport=grpc --with-tendermint=false \
-        --p2p.persistent_peers ${PERSISTENT_PEERS} \
-        --rpc.laddr $PROVIDER_COMETMOCK_ADDR \
-        --grpc.address ${NODE_IP}:${GRPC_LADDR_PORT} \
-        --address tcp://${NODE_IP}:${NODE_ADDRESS_PORT} \
-        --p2p.laddr tcp://${NODE_IP}:${P2P_LADDR_PORT} \
-        --grpc-web.enable=false &> ${PROV_NODE_DIR}/logs &
-
-    sleep 5
-done
-=======
 ## This script sets up the local testnet and starts it.
 ## To run this, both the application binary and cometmock must be installed.
 set -eux 
->>>>>>> 7edb4c16
 
 parent_path=$( cd "$(dirname "${BASH_SOURCE[0]}")" ; pwd -P )
 pushd "$parent_path"
